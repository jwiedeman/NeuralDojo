--- conflicted
+++ resolved
@@ -88,17 +88,7 @@
    python scripts/pretrain.py --config configs/pretrain.yaml --accelerator gpu --devices 1 --max-epochs 1
    ```
 
-<<<<<<< HEAD
-   Adjust the overrides (e.g. `--accelerator gpu`, `--devices 1`) to match your hardware. The command saves checkpoints under `checkpoints/pretrain/` by default. If you are running on a single consumer GPU (RTX 30/40-series), start with the lighter-weight desktop preset:
-
-   ```powershell
-   python scripts/pretrain.py --config configs/pretrain_desktop.yaml --accelerator gpu --devices 1
-   ```
-
-   The desktop variant halves the model depth, reduces the batch size, and disables Lightning's validation sanity check so you see training batches almost immediately. You can still override values at the CLI (`--batch-size 12`, `--max-epochs 5`, etc.) without editing the YAML.
-=======
    Adjust the overrides (e.g. `--accelerator gpu`, `--devices 1`) to match your hardware. The command saves checkpoints under `checkpoints/pretrain/` by default.
->>>>>>> 3a1570ac
 
 4. **Train the supervised model**
 
@@ -139,23 +129,6 @@
 
 Pick whichever workflow fits your tooling preferences; both are compatible with Lightning once the environment is initialised and the package is installed in editable mode.
 
-<<<<<<< HEAD
-### Interpreting trainer output & GPU utilisation
-
-When pretraining starts, the console now prints a short summary similar to:
-
-```
-Prepared 68,000 training windows and 7,500 validation windows (batch size 24 → 2,834 steps/epoch)
-Engineered feature dimension: 132 columns
-Model parameters: 82.1M trainable / 82.3M total
-```
-
-These diagnostics explain where the workload originates before the first batch is executed. High GPU memory usage is primarily driven by **activation tensors** (batch × sequence length × hidden dimension × number of layers), which can easily consume tens of GB even when the model weights themselves are ~1 GB. Reduce `trainer.batch_size`, `model.model_dim`, or `model.depth` if you need to fit within your card's limits.
-
-If the Lightning progress bar stalls at `Sanity Checking`, you can lower the up-front validation cost by setting `trainer.num_sanity_val_steps: 0` in your YAML or by passing a smaller value on the command line (e.g. `python scripts/pretrain.py ... --max-epochs 1 --batch-size 16`). The trainer also honours `trainer.limit_val_batches`, which defaults to `0.5` in the desktop preset to keep validation quick on Windows machines.
-
-=======
->>>>>>> 3a1570ac
 ## Vision
 
 1. **Rich Market Memory** — ingest long price histories, technical indicators, and curated features with minimal friction.
@@ -254,27 +227,11 @@
    python -m venv .venv
    source .venv/bin/activate
    python -m pip install --upgrade pip
-<<<<<<< HEAD
-=======
    pip install -e .
    ```
 
    </details>
 
-   <details>
-   <summary><strong>Windows (PowerShell)</strong></summary>
-
-   ```powershell
-   py -3.11 -m venv .venv
-   .\.venv\Scripts\Activate.ps1
-   python -m pip install --upgrade pip
->>>>>>> 3a1570ac
-   pip install -e .
-   ```
-
-   </details>
-
-<<<<<<< HEAD
    <details>
    <summary><strong>Windows (PowerShell)</strong></summary>
 
@@ -287,8 +244,6 @@
 
    </details>
 
-=======
->>>>>>> 3a1570ac
    Installing in editable mode registers the `market_nn_plus_ultra` package and pulls in required dependencies such as PyTorch Lightning, pandas, and SQLAlchemy. This resolves the `ModuleNotFoundError` errors you would see when running the scripts without installing the project first.
 
    *Windows GPU wheel:* if you want CUDA acceleration on bare-metal Windows, install the CUDA-enabled torch wheel **after** activating the virtual environment:
